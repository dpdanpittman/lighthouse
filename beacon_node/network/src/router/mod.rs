//! This module handles incoming network messages.
//!
//! It routes the messages to appropriate services.
//! It handles requests at the application layer in its associated processor and directs
//! syncing-related responses to the Sync manager.
#![allow(clippy::unit_arg)]

pub mod processor;

use crate::error;
use crate::router::processor::VerificationResult;
use crate::service::NetworkMessage;
use beacon_chain::{BeaconChain, BeaconChainTypes};
use eth2_libp2p::{
    rpc::{RPCError, RequestId},
    MessageAcceptance, MessageId, NetworkGlobals, PeerId, PeerRequestId, PubsubMessage, Request,
    Response,
};
use futures::prelude::*;
use processor::Processor;
use slog::{debug, o, trace};
use std::sync::Arc;
use tokio::sync::mpsc;
use types::EthSpec;

/// Handles messages received from the network and client and organises syncing. This
/// functionality of this struct is to validate an decode messages from the network before
/// passing them to the internal message processor. The message processor spawns a syncing thread
/// which manages which blocks need to be requested and processed.
pub struct Router<T: BeaconChainTypes> {
    /// Access to the peer db for logging.
    network_globals: Arc<NetworkGlobals<T::EthSpec>>,
    /// Processes validated and decoded messages from the network. Has direct access to the
    /// sync manager.
    processor: Processor<T>,
    /// The `Router` logger.
    log: slog::Logger,
}

/// Types of messages the handler can receive.
#[derive(Debug)]
pub enum RouterMessage<T: EthSpec> {
    /// We have initiated a connection to a new peer.
    PeerDialed(PeerId),
    /// Peer has disconnected,
    PeerDisconnected(PeerId),
    /// An RPC request has been received.
    RPCRequestReceived {
        peer_id: PeerId,
        id: PeerRequestId,
        request: Request,
    },
    /// An RPC response has been received.
    RPCResponseReceived {
        peer_id: PeerId,
        request_id: RequestId,
        response: Response<T>,
    },
    /// An RPC request failed
    RPCFailed {
        peer_id: PeerId,
        request_id: RequestId,
        error: RPCError,
    },
    /// A gossip message has been received. The fields are: message id, the peer that sent us this
    /// message, the message itself and a bool which indicates if the message should be processed
    /// by the beacon chain after successful verification.
    PubsubMessage(MessageId, PeerId, PubsubMessage<T>, bool),
    /// The peer manager has requested we re-status a peer.
    StatusPeer(PeerId),
}

impl<T: BeaconChainTypes> Router<T> {
    /// Initializes and runs the Router.
    pub fn spawn(
        beacon_chain: Arc<BeaconChain<T>>,
        network_globals: Arc<NetworkGlobals<T::EthSpec>>,
        network_send: mpsc::UnboundedSender<NetworkMessage<T::EthSpec>>,
        executor: environment::TaskExecutor,
        log: slog::Logger,
    ) -> error::Result<mpsc::UnboundedSender<RouterMessage<T::EthSpec>>> {
        let message_handler_log = log.new(o!("service"=> "router"));
        trace!(message_handler_log, "Service starting");

        let (handler_send, handler_recv) = mpsc::unbounded_channel();

        // Initialise a message instance, which itself spawns the syncing thread.
        let processor = Processor::new(
            executor.clone(),
            beacon_chain,
            network_globals.clone(),
            network_send,
            &log,
        );

        // generate the Message handler
        let mut handler = Router {
            network_globals,
            processor,
            log: message_handler_log,
        };

        // spawn handler task and move the message handler instance into the spawned thread
        executor.spawn(
            async move {
                debug!(log, "Network message router started");
                handler_recv
                    .for_each(move |msg| future::ready(handler.handle_message(msg)))
                    .await;
            },
            "router",
        );

        Ok(handler_send)
    }

    /// Handle all messages incoming from the network service.
    fn handle_message(&mut self, message: RouterMessage<T::EthSpec>) {
        match message {
            // we have initiated a connection to a peer or the peer manager has requested a
            // re-status
            RouterMessage::PeerDialed(peer_id) | RouterMessage::StatusPeer(peer_id) => {
                self.processor.send_status(peer_id);
            }
            // A peer has disconnected
            RouterMessage::PeerDisconnected(peer_id) => {
                self.processor.on_disconnect(peer_id);
            }
            RouterMessage::RPCRequestReceived {
                peer_id,
                id,
                request,
            } => {
                self.handle_rpc_request(peer_id, id, request);
            }
            RouterMessage::RPCResponseReceived {
                peer_id,
                request_id,
                response,
            } => {
                self.handle_rpc_response(peer_id, request_id, response);
            }
            RouterMessage::RPCFailed {
                peer_id,
                request_id,
                error,
            } => {
                debug!(self.log, "RPC Error";
                    "peer_id" => peer_id.to_string(),
                    "request_id" => request_id,
                    "error" => error.to_string(),
                    "client" => self.network_globals.client(&peer_id).to_string());
                self.processor.on_rpc_error(peer_id, request_id);
            }
            RouterMessage::PubsubMessage(id, peer_id, gossip, should_process) => {
                self.handle_gossip(id, peer_id, gossip, should_process);
            }
        }
    }

    /* RPC - Related functionality */

    /// A new RPC request has been received from the network.
    fn handle_rpc_request(&mut self, peer_id: PeerId, id: PeerRequestId, request: Request) {
        match request {
            Request::Status(status_message) => {
                self.processor
                    .on_status_request(peer_id, id, status_message)
            }
            Request::BlocksByRange(request) => self
                .processor
                .on_blocks_by_range_request(peer_id, id, request),
            Request::BlocksByRoot(request) => self
                .processor
                .on_blocks_by_root_request(peer_id, id, request),
        }
    }

    /// An RPC response has been received from the network.
    // we match on id and ignore responses past the timeout.
    fn handle_rpc_response(
        &mut self,
        peer_id: PeerId,
        request_id: RequestId,
        response: Response<T::EthSpec>,
    ) {
        // an error could have occurred.
        match response {
            Response::Status(status_message) => {
                self.processor.on_status_response(peer_id, status_message);
            }
            Response::BlocksByRange(beacon_block) => {
                self.processor
                    .on_blocks_by_range_response(peer_id, request_id, beacon_block);
            }
            Response::BlocksByRoot(beacon_block) => {
                self.processor
                    .on_blocks_by_root_response(peer_id, request_id, beacon_block);
            }
        }
    }

    /// Handle RPC messages.
    /// Note: `should_process` is currently only useful for the `Attestation` variant.
    /// if `should_process` is `false`, we only propagate the message on successful verification,
    /// else, we propagate **and** import into the beacon chain.
    fn handle_gossip(
        &mut self,
        id: MessageId,
        peer_id: PeerId,
        gossip_message: PubsubMessage<T::EthSpec>,
        should_process: bool,
    ) {
        match gossip_message {
            // Attestations should never reach the router.
            PubsubMessage::AggregateAndProofAttestation(aggregate_and_proof) => {
<<<<<<< HEAD
                match self
                    .processor
                    .verify_aggregated_attestation_for_gossip(peer_id.clone(), *aggregate_and_proof)
                {
                    VerificationResult::Accept(gossip_verified) => {
                        self.propagate_validation_result(
                            id,
                            peer_id.clone(),
                            MessageAcceptance::Accept,
                        );
                        self.processor
                            .import_aggregated_attestation(peer_id, gossip_verified);
                    }
                    v => self.propagate_validation_result(id, peer_id, v.into()),
                }
            }
            PubsubMessage::Attestation(subnet_attestation) => {
                match self.processor.verify_unaggregated_attestation_for_gossip(
                    peer_id.clone(),
                    subnet_attestation.1.clone(),
                    subnet_attestation.0,
                ) {
                    VerificationResult::Accept(gossip_verified) => {
                        self.propagate_validation_result(
                            id,
                            peer_id.clone(),
                            MessageAcceptance::Accept,
                        );
                        if should_process {
                            self.processor
                                .import_unaggregated_attestation(peer_id, gossip_verified);
                        }
                    }
                    v => self.propagate_validation_result(id, peer_id, v.into()),
                }
=======
                self.processor
                    .on_aggregated_attestation_gossip(id, peer_id, *aggregate_and_proof);
            }
            PubsubMessage::Attestation(subnet_attestation) => {
                self.processor.on_unaggregated_attestation_gossip(
                    id,
                    peer_id,
                    subnet_attestation.1.clone(),
                    subnet_attestation.0,
                    should_process,
                );
            }
            PubsubMessage::BeaconBlock(block) => {
                self.processor.on_block_gossip(id, peer_id, block);
>>>>>>> b6340ec4
            }
            PubsubMessage::BeaconBlock(block) => match self.processor.should_forward_block(block) {
                Ok(verified_block) => {
                    info!(self.log, "New block received"; "slot" => verified_block.block.slot(), "hash" => verified_block.block_root.to_string());
                    self.propagate_validation_result(
                        id,
                        peer_id.clone(),
                        MessageAcceptance::Accept,
                    );
                    self.processor.on_block_gossip(peer_id, verified_block);
                }
                Err(BlockError::ParentUnknown(block)) => {
                    self.propagate_validation_result(
                        id,
                        peer_id.clone(),
                        MessageAcceptance::Ignore,
                    );
                    self.processor.on_unknown_parent(peer_id, block);
                }

                Err(e @ BlockError::FutureSlot { .. })
                | Err(e @ BlockError::WouldRevertFinalizedSlot { .. })
                | Err(e @ BlockError::BlockIsAlreadyKnown)
                | Err(e @ BlockError::RepeatProposal { .. })
                | Err(e @ BlockError::BeaconChainError(_)) => {
                    warn!(self.log, "Could not verify block for gossip, ignoring the block";
                            "error" => e.to_string());
                    self.propagate_validation_result(id, peer_id, MessageAcceptance::Ignore);
                }
                Err(e @ BlockError::StateRootMismatch { .. })
                | Err(e @ BlockError::IncorrectBlockProposer { .. })
                | Err(e @ BlockError::BlockSlotLimitReached)
                | Err(e @ BlockError::ProposalSignatureInvalid)
                | Err(e @ BlockError::NonLinearSlots)
                | Err(e @ BlockError::UnknownValidator(_))
                | Err(e @ BlockError::PerBlockProcessingError(_))
                | Err(e @ BlockError::NonLinearParentRoots)
                | Err(e @ BlockError::BlockIsNotLaterThanParent { .. })
                | Err(e @ BlockError::InvalidSignature)
                | Err(e @ BlockError::GenesisBlock) => {
                    warn!(self.log, "Could not verify block for gossip, rejecting the block";
                            "error" => e.to_string());
                    self.propagate_validation_result(id, peer_id, MessageAcceptance::Reject);
                }
            },
            PubsubMessage::VoluntaryExit(exit) => {
                debug!(self.log, "Received a voluntary exit"; "peer_id" => format!("{}", peer_id));
<<<<<<< HEAD
                match self
                    .processor
                    .verify_voluntary_exit_for_gossip(&peer_id, *exit)
                {
                    VerificationResult::Accept(verified_exit) => {
                        self.propagate_validation_result(id, peer_id, MessageAcceptance::Accept);
                        self.processor.import_verified_voluntary_exit(verified_exit);
                    }
                    v => self.propagate_validation_result(id, peer_id, v.into()),
                }
=======
                self.processor.on_voluntary_exit_gossip(id, peer_id, exit);
>>>>>>> b6340ec4
            }
            PubsubMessage::ProposerSlashing(proposer_slashing) => {
                debug!(
                    self.log,
                    "Received a proposer slashing";
                    "peer_id" => format!("{}", peer_id)
                );
<<<<<<< HEAD
                match self
                    .processor
                    .verify_proposer_slashing_for_gossip(&peer_id, *proposer_slashing)
                {
                    VerificationResult::Accept(verified_proposer_slashing) => {
                        self.propagate_validation_result(id, peer_id, MessageAcceptance::Accept);
                        self.processor
                            .import_verified_proposer_slashing(verified_proposer_slashing);
                    }
                    v => self.propagate_validation_result(id, peer_id, v.into()),
                }
=======
                self.processor
                    .on_proposer_slashing_gossip(id, peer_id, proposer_slashing);
>>>>>>> b6340ec4
            }
            PubsubMessage::AttesterSlashing(attester_slashing) => {
                debug!(
                    self.log,
                    "Received a attester slashing";
                    "peer_id" => format!("{}", peer_id)
                );
<<<<<<< HEAD
                match self
                    .processor
                    .verify_attester_slashing_for_gossip(&peer_id, *attester_slashing)
                {
                    VerificationResult::Accept(verified_attester_slashing) => {
                        self.propagate_validation_result(id, peer_id, MessageAcceptance::Accept);
                        self.processor
                            .import_verified_attester_slashing(verified_attester_slashing);
                    }
                    v => self.propagate_validation_result(id, peer_id, v.into()),
                }
            }
        }
    }

    /// Propagates the result of the validation fot the given message to the network. If the result
    /// is valid the message gets forwarded to other peers.
    fn propagate_validation_result(
        &mut self,
        message_id: MessageId,
        propagation_source: PeerId,
        validation_result: MessageAcceptance,
    ) {
        self.network_send
            .send(NetworkMessage::ValidationResult {
                propagation_source,
                message_id,
                validation_result,
            })
            .unwrap_or_else(|_| {
                warn!(
                    self.log,
                    "Could not send propagation request to the network service"
                )
            });
    }
=======
                self.processor
                    .on_attester_slashing_gossip(id, peer_id, attester_slashing);
            }
        }
    }
>>>>>>> b6340ec4
}<|MERGE_RESOLUTION|>--- conflicted
+++ resolved
@@ -8,13 +8,11 @@
 pub mod processor;
 
 use crate::error;
-use crate::router::processor::VerificationResult;
 use crate::service::NetworkMessage;
 use beacon_chain::{BeaconChain, BeaconChainTypes};
 use eth2_libp2p::{
     rpc::{RPCError, RequestId},
-    MessageAcceptance, MessageId, NetworkGlobals, PeerId, PeerRequestId, PubsubMessage, Request,
-    Response,
+    MessageId, NetworkGlobals, PeerId, PeerRequestId, PubsubMessage, Request, Response,
 };
 use futures::prelude::*;
 use processor::Processor;
@@ -214,43 +212,6 @@
         match gossip_message {
             // Attestations should never reach the router.
             PubsubMessage::AggregateAndProofAttestation(aggregate_and_proof) => {
-<<<<<<< HEAD
-                match self
-                    .processor
-                    .verify_aggregated_attestation_for_gossip(peer_id.clone(), *aggregate_and_proof)
-                {
-                    VerificationResult::Accept(gossip_verified) => {
-                        self.propagate_validation_result(
-                            id,
-                            peer_id.clone(),
-                            MessageAcceptance::Accept,
-                        );
-                        self.processor
-                            .import_aggregated_attestation(peer_id, gossip_verified);
-                    }
-                    v => self.propagate_validation_result(id, peer_id, v.into()),
-                }
-            }
-            PubsubMessage::Attestation(subnet_attestation) => {
-                match self.processor.verify_unaggregated_attestation_for_gossip(
-                    peer_id.clone(),
-                    subnet_attestation.1.clone(),
-                    subnet_attestation.0,
-                ) {
-                    VerificationResult::Accept(gossip_verified) => {
-                        self.propagate_validation_result(
-                            id,
-                            peer_id.clone(),
-                            MessageAcceptance::Accept,
-                        );
-                        if should_process {
-                            self.processor
-                                .import_unaggregated_attestation(peer_id, gossip_verified);
-                        }
-                    }
-                    v => self.propagate_validation_result(id, peer_id, v.into()),
-                }
-=======
                 self.processor
                     .on_aggregated_attestation_gossip(id, peer_id, *aggregate_and_proof);
             }
@@ -265,68 +226,10 @@
             }
             PubsubMessage::BeaconBlock(block) => {
                 self.processor.on_block_gossip(id, peer_id, block);
->>>>>>> b6340ec4
-            }
-            PubsubMessage::BeaconBlock(block) => match self.processor.should_forward_block(block) {
-                Ok(verified_block) => {
-                    info!(self.log, "New block received"; "slot" => verified_block.block.slot(), "hash" => verified_block.block_root.to_string());
-                    self.propagate_validation_result(
-                        id,
-                        peer_id.clone(),
-                        MessageAcceptance::Accept,
-                    );
-                    self.processor.on_block_gossip(peer_id, verified_block);
-                }
-                Err(BlockError::ParentUnknown(block)) => {
-                    self.propagate_validation_result(
-                        id,
-                        peer_id.clone(),
-                        MessageAcceptance::Ignore,
-                    );
-                    self.processor.on_unknown_parent(peer_id, block);
-                }
-
-                Err(e @ BlockError::FutureSlot { .. })
-                | Err(e @ BlockError::WouldRevertFinalizedSlot { .. })
-                | Err(e @ BlockError::BlockIsAlreadyKnown)
-                | Err(e @ BlockError::RepeatProposal { .. })
-                | Err(e @ BlockError::BeaconChainError(_)) => {
-                    warn!(self.log, "Could not verify block for gossip, ignoring the block";
-                            "error" => e.to_string());
-                    self.propagate_validation_result(id, peer_id, MessageAcceptance::Ignore);
-                }
-                Err(e @ BlockError::StateRootMismatch { .. })
-                | Err(e @ BlockError::IncorrectBlockProposer { .. })
-                | Err(e @ BlockError::BlockSlotLimitReached)
-                | Err(e @ BlockError::ProposalSignatureInvalid)
-                | Err(e @ BlockError::NonLinearSlots)
-                | Err(e @ BlockError::UnknownValidator(_))
-                | Err(e @ BlockError::PerBlockProcessingError(_))
-                | Err(e @ BlockError::NonLinearParentRoots)
-                | Err(e @ BlockError::BlockIsNotLaterThanParent { .. })
-                | Err(e @ BlockError::InvalidSignature)
-                | Err(e @ BlockError::GenesisBlock) => {
-                    warn!(self.log, "Could not verify block for gossip, rejecting the block";
-                            "error" => e.to_string());
-                    self.propagate_validation_result(id, peer_id, MessageAcceptance::Reject);
-                }
-            },
+            }
             PubsubMessage::VoluntaryExit(exit) => {
                 debug!(self.log, "Received a voluntary exit"; "peer_id" => format!("{}", peer_id));
-<<<<<<< HEAD
-                match self
-                    .processor
-                    .verify_voluntary_exit_for_gossip(&peer_id, *exit)
-                {
-                    VerificationResult::Accept(verified_exit) => {
-                        self.propagate_validation_result(id, peer_id, MessageAcceptance::Accept);
-                        self.processor.import_verified_voluntary_exit(verified_exit);
-                    }
-                    v => self.propagate_validation_result(id, peer_id, v.into()),
-                }
-=======
                 self.processor.on_voluntary_exit_gossip(id, peer_id, exit);
->>>>>>> b6340ec4
             }
             PubsubMessage::ProposerSlashing(proposer_slashing) => {
                 debug!(
@@ -334,22 +237,8 @@
                     "Received a proposer slashing";
                     "peer_id" => format!("{}", peer_id)
                 );
-<<<<<<< HEAD
-                match self
-                    .processor
-                    .verify_proposer_slashing_for_gossip(&peer_id, *proposer_slashing)
-                {
-                    VerificationResult::Accept(verified_proposer_slashing) => {
-                        self.propagate_validation_result(id, peer_id, MessageAcceptance::Accept);
-                        self.processor
-                            .import_verified_proposer_slashing(verified_proposer_slashing);
-                    }
-                    v => self.propagate_validation_result(id, peer_id, v.into()),
-                }
-=======
                 self.processor
                     .on_proposer_slashing_gossip(id, peer_id, proposer_slashing);
->>>>>>> b6340ec4
             }
             PubsubMessage::AttesterSlashing(attester_slashing) => {
                 debug!(
@@ -357,48 +246,9 @@
                     "Received a attester slashing";
                     "peer_id" => format!("{}", peer_id)
                 );
-<<<<<<< HEAD
-                match self
-                    .processor
-                    .verify_attester_slashing_for_gossip(&peer_id, *attester_slashing)
-                {
-                    VerificationResult::Accept(verified_attester_slashing) => {
-                        self.propagate_validation_result(id, peer_id, MessageAcceptance::Accept);
-                        self.processor
-                            .import_verified_attester_slashing(verified_attester_slashing);
-                    }
-                    v => self.propagate_validation_result(id, peer_id, v.into()),
-                }
-            }
-        }
-    }
-
-    /// Propagates the result of the validation fot the given message to the network. If the result
-    /// is valid the message gets forwarded to other peers.
-    fn propagate_validation_result(
-        &mut self,
-        message_id: MessageId,
-        propagation_source: PeerId,
-        validation_result: MessageAcceptance,
-    ) {
-        self.network_send
-            .send(NetworkMessage::ValidationResult {
-                propagation_source,
-                message_id,
-                validation_result,
-            })
-            .unwrap_or_else(|_| {
-                warn!(
-                    self.log,
-                    "Could not send propagation request to the network service"
-                )
-            });
-    }
-=======
                 self.processor
                     .on_attester_slashing_gossip(id, peer_id, attester_slashing);
             }
         }
     }
->>>>>>> b6340ec4
 }