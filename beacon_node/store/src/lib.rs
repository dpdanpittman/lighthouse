//! Storage functionality for Lighthouse.
//!
//! Provides the following stores:
//!
//! - `DiskStore`: an on-disk store backed by leveldb. Used in production.
//! - `MemoryStore`: an in-memory store backed by a hash-map. Used for testing.
//!
//! Provides a simple API for storing/retrieving all types that sometimes needs type-hints. See
//! tests for implementation examples.
#[macro_use]
extern crate lazy_static;

<<<<<<< HEAD
pub mod block_root_tree;
=======
mod block_at_slot;
>>>>>>> f267bf2a
pub mod chunked_iter;
pub mod chunked_vector;
pub mod config;
mod errors;
mod forwards_iter;
mod hot_cold_store;
mod impls;
mod leveldb_store;
mod memory_store;
mod metrics;
mod partial_beacon_state;

pub mod iter;
pub mod migrate;

use std::sync::Arc;

pub use self::config::StoreConfig;
pub use self::hot_cold_store::HotColdDB as DiskStore;
pub use self::leveldb_store::LevelDB as SimpleDiskStore;
pub use self::memory_store::MemoryStore;
pub use self::migrate::Migrate;
pub use self::partial_beacon_state::PartialBeaconState;
pub use errors::Error;
pub use impls::beacon_state::StorageContainer as BeaconStateStorageContainer;
pub use metrics::scrape_for_metrics;
pub use types::*;

/// An object capable of storing and retrieving objects implementing `StoreItem`.
///
/// A `Store` is fundamentally backed by a key-value database, however it provides support for
/// columns. A simple column implementation might involve prefixing a key with some bytes unique to
/// each column.
pub trait Store<E: EthSpec>: Sync + Send + Sized + 'static {
    type ForwardsBlockRootsIterator: Iterator<Item = (Hash256, Slot)>;

    /// Retrieve some bytes in `column` with `key`.
    fn get_bytes(&self, column: &str, key: &[u8]) -> Result<Option<Vec<u8>>, Error>;

    /// Store some `value` in `column`, indexed with `key`.
    fn put_bytes(&self, column: &str, key: &[u8], value: &[u8]) -> Result<(), Error>;

    /// Return `true` if `key` exists in `column`.
    fn key_exists(&self, column: &str, key: &[u8]) -> Result<bool, Error>;

    /// Removes `key` from `column`.
    fn key_delete(&self, column: &str, key: &[u8]) -> Result<(), Error>;

    /// Store an item in `Self`.
    fn put<I: StoreItem>(&self, key: &Hash256, item: &I) -> Result<(), Error> {
        item.db_put(self, key)
    }

    /// Retrieve an item from `Self`.
    fn get<I: StoreItem>(&self, key: &Hash256) -> Result<Option<I>, Error> {
        I::db_get(self, key)
    }

    /// Returns `true` if the given key represents an item in `Self`.
    fn exists<I: StoreItem>(&self, key: &Hash256) -> Result<bool, Error> {
        I::db_exists(self, key)
    }

    /// Remove an item from `Self`.
    fn delete<I: StoreItem>(&self, key: &Hash256) -> Result<(), Error> {
        I::db_delete(self, key)
    }

    /// Store a state in the store.
    fn put_state(&self, state_root: &Hash256, state: &BeaconState<E>) -> Result<(), Error>;

    /// Fetch a block from the store.
    fn get_block(&self, block_root: &Hash256) -> Result<Option<SignedBeaconBlock<E>>, Error> {
        self.get(block_root)
    }

    /// Fetch a state from the store.
    fn get_state(
        &self,
        state_root: &Hash256,
        slot: Option<Slot>,
    ) -> Result<Option<BeaconState<E>>, Error>;

    /// (Optionally) Move all data before the frozen slot to the freezer database.
    fn freeze_to_state(
        _store: Arc<Self>,
        _frozen_head_root: Hash256,
        _frozen_head: &BeaconState<E>,
    ) -> Result<(), Error> {
        Ok(())
    }

    /// Get a forwards (slot-ascending) iterator over the beacon block roots since `start_slot`.
    ///
    /// Will be efficient for frozen portions of the database if using `DiskStore`.
    ///
    /// The `end_state` and `end_block_root` are required for backtracking in the post-finalization
    /// part of the chain, and should be usually be set to the current head. Importantly, the
    /// `end_state` must be a state that has had a block applied to it, and the hash of that
    /// block must be `end_block_root`.
    // NOTE: could maybe optimise by getting the `BeaconState` and end block root from a closure, as
    // it's not always required.
    fn forwards_block_roots_iterator(
        store: Arc<Self>,
        start_slot: Slot,
        end_state: BeaconState<E>,
        end_block_root: Hash256,
        spec: &ChainSpec,
    ) -> Self::ForwardsBlockRootsIterator;

    /// Load the most recent ancestor state of `state_root` which lies on an epoch boundary.
    ///
    /// If `state_root` corresponds to an epoch boundary state, then that state itself should be
    /// returned.
    fn load_epoch_boundary_state(
        &self,
        state_root: &Hash256,
    ) -> Result<Option<BeaconState<E>>, Error> {
        // The default implementation is not very efficient, but isn't used in prod.
        // See `HotColdDB` for the optimized implementation.
        if let Some(state) = self.get_state(state_root, None)? {
            let epoch_boundary_slot = state.slot / E::slots_per_epoch() * E::slots_per_epoch();
            if state.slot == epoch_boundary_slot {
                Ok(Some(state))
            } else {
                let epoch_boundary_state_root = state.get_state_root(epoch_boundary_slot)?;
                self.get_state(epoch_boundary_state_root, Some(epoch_boundary_slot))
            }
        } else {
            Ok(None)
        }
    }
}

/// A unique column identifier.
#[derive(Debug, Clone, Copy, PartialEq)]
pub enum DBColumn {
    /// For data related to the database itself.
    BeaconMeta,
    BeaconBlock,
    BeaconState,
    BeaconChain,
    /// For the table mapping restore point numbers to state roots.
    BeaconRestorePoint,
    /// For the mapping from state roots to their slots or summaries.
    BeaconStateSummary,
    BeaconBlockRoots,
    BeaconStateRoots,
    BeaconHistoricalRoots,
    BeaconRandaoMixes,
    DhtEnrs,
}

impl Into<&'static str> for DBColumn {
    /// Returns a `&str` that can be used for keying a key-value data base.
    fn into(self) -> &'static str {
        match self {
            DBColumn::BeaconMeta => "bma",
            DBColumn::BeaconBlock => "blk",
            DBColumn::BeaconState => "ste",
            DBColumn::BeaconChain => "bch",
            DBColumn::BeaconRestorePoint => "brp",
            DBColumn::BeaconStateSummary => "bss",
            DBColumn::BeaconBlockRoots => "bbr",
            DBColumn::BeaconStateRoots => "bsr",
            DBColumn::BeaconHistoricalRoots => "bhr",
            DBColumn::BeaconRandaoMixes => "brm",
            DBColumn::DhtEnrs => "dht",
        }
    }
}

/// An item that may stored in a `Store` by serializing and deserializing from bytes.
pub trait SimpleStoreItem: Sized {
    /// Identifies which column this item should be placed in.
    fn db_column() -> DBColumn;

    /// Serialize `self` as bytes.
    fn as_store_bytes(&self) -> Vec<u8>;

    /// De-serialize `self` from bytes.
    ///
    /// Return an instance of the type and the number of bytes that were read.
    fn from_store_bytes(bytes: &[u8]) -> Result<Self, Error>;
}

/// An item that may be stored in a `Store`.
pub trait StoreItem: Sized {
    /// Store `self`.
    fn db_put<S: Store<E>, E: EthSpec>(&self, store: &S, key: &Hash256) -> Result<(), Error>;

    /// Retrieve an instance of `Self` from `store`.
    fn db_get<S: Store<E>, E: EthSpec>(store: &S, key: &Hash256) -> Result<Option<Self>, Error>;

    /// Return `true` if an instance of `Self` exists in `store`.
    fn db_exists<S: Store<E>, E: EthSpec>(store: &S, key: &Hash256) -> Result<bool, Error>;

    /// Delete an instance of `Self` from `store`.
    fn db_delete<S: Store<E>, E: EthSpec>(store: &S, key: &Hash256) -> Result<(), Error>;
}

impl<T> StoreItem for T
where
    T: SimpleStoreItem,
{
    /// Store `self`.
    fn db_put<S: Store<E>, E: EthSpec>(&self, store: &S, key: &Hash256) -> Result<(), Error> {
        let column = Self::db_column().into();
        let key = key.as_bytes();

        store
            .put_bytes(column, key, &self.as_store_bytes())
            .map_err(Into::into)
    }

    /// Retrieve an instance of `Self`.
    fn db_get<S: Store<E>, E: EthSpec>(store: &S, key: &Hash256) -> Result<Option<Self>, Error> {
        let column = Self::db_column().into();
        let key = key.as_bytes();

        match store.get_bytes(column, key)? {
            Some(bytes) => Ok(Some(Self::from_store_bytes(&bytes[..])?)),
            None => Ok(None),
        }
    }

    /// Return `true` if an instance of `Self` exists in `Store`.
    fn db_exists<S: Store<E>, E: EthSpec>(store: &S, key: &Hash256) -> Result<bool, Error> {
        let column = Self::db_column().into();
        let key = key.as_bytes();

        store.key_exists(column, key)
    }

    /// Delete `self` from the `Store`.
    fn db_delete<S: Store<E>, E: EthSpec>(store: &S, key: &Hash256) -> Result<(), Error> {
        let column = Self::db_column().into();
        let key = key.as_bytes();

        store.key_delete(column, key)
    }
}

#[cfg(test)]
mod tests {
    use super::*;
    use ssz::{Decode, Encode};
    use ssz_derive::{Decode, Encode};
    use tempfile::tempdir;

    #[derive(PartialEq, Debug, Encode, Decode)]
    struct StorableThing {
        a: u64,
        b: u64,
    }

    impl SimpleStoreItem for StorableThing {
        fn db_column() -> DBColumn {
            DBColumn::BeaconBlock
        }

        fn as_store_bytes(&self) -> Vec<u8> {
            self.as_ssz_bytes()
        }

        fn from_store_bytes(bytes: &[u8]) -> Result<Self, Error> {
            Self::from_ssz_bytes(bytes).map_err(Into::into)
        }
    }

    fn test_impl(store: impl Store<MinimalEthSpec>) {
        let key = Hash256::random();
        let item = StorableThing { a: 1, b: 42 };

        assert_eq!(store.exists::<StorableThing>(&key), Ok(false));

        store.put(&key, &item).unwrap();

        assert_eq!(store.exists::<StorableThing>(&key), Ok(true));

        let retrieved = store.get(&key).unwrap().unwrap();
        assert_eq!(item, retrieved);

        store.delete::<StorableThing>(&key).unwrap();

        assert_eq!(store.exists::<StorableThing>(&key), Ok(false));

        assert_eq!(store.get::<StorableThing>(&key), Ok(None));
    }

    #[test]
    fn diskdb() {
        use sloggers::{null::NullLoggerBuilder, Build};

        let hot_dir = tempdir().unwrap();
        let cold_dir = tempdir().unwrap();
        let slots_per_restore_point = MinimalEthSpec::slots_per_historical_root() as u64;
        let spec = MinimalEthSpec::default_spec();
        let log = NullLoggerBuilder.build().unwrap();
        let store = DiskStore::open(
            &hot_dir.path(),
            &cold_dir.path(),
            slots_per_restore_point,
            spec,
            log,
        )
        .unwrap();

        test_impl(store);
    }

    #[test]
    fn simplediskdb() {
        let dir = tempdir().unwrap();
        let path = dir.path();
        let store = SimpleDiskStore::open(&path).unwrap();

        test_impl(store);
    }

    #[test]
    fn memorydb() {
        let store = MemoryStore::open();

        test_impl(store);
    }

    #[test]
    fn exists() {
        let store = MemoryStore::<MinimalEthSpec>::open();
        let key = Hash256::random();
        let item = StorableThing { a: 1, b: 42 };

        assert_eq!(store.exists::<StorableThing>(&key).unwrap(), false);

        store.put(&key, &item).unwrap();

        assert_eq!(store.exists::<StorableThing>(&key).unwrap(), true);

        store.delete::<StorableThing>(&key).unwrap();

        assert_eq!(store.exists::<StorableThing>(&key).unwrap(), false);
    }
}<|MERGE_RESOLUTION|>--- conflicted
+++ resolved
@@ -10,11 +10,6 @@
 #[macro_use]
 extern crate lazy_static;
 
-<<<<<<< HEAD
-pub mod block_root_tree;
-=======
-mod block_at_slot;
->>>>>>> f267bf2a
 pub mod chunked_iter;
 pub mod chunked_vector;
 pub mod config;
