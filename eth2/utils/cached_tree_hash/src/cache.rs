<<<<<<< HEAD
use crate::vec_arena;
=======
use crate::cache_arena;
>>>>>>> e0b9fa59
use crate::{Error, Hash256};
use eth2_hashing::{hash32_concat, ZERO_HASHES};
use ssz_derive::{Decode, Encode};
use tree_hash::BYTES_PER_CHUNK;

<<<<<<< HEAD
type VecArena = vec_arena::VecArena<Hash256>;
type SubVecArena = vec_arena::SubVecArena<Hash256>;
=======
type CacheArena = cache_arena::CacheArena<Hash256>;
type CacheArenaAllocation = cache_arena::CacheArenaAllocation<Hash256>;
>>>>>>> e0b9fa59

/// Sparse Merkle tree suitable for tree hashing vectors and lists.
#[derive(Debug, PartialEq, Clone, Default, Encode, Decode)]
pub struct TreeHashCache {
    pub initialized: bool,
    /// Depth is such that the tree has a capacity for 2^depth leaves
    depth: usize,
    /// Sparse layers.
    ///
    /// The leaves are contained in `self.layers[self.depth]`, and each other layer `i`
    /// contains the parents of the nodes in layer `i + 1`.
<<<<<<< HEAD
    layers: Vec<SubVecArena>,
}

fn nodes_per_layer(layer: usize, depth: usize, leaves: usize) -> usize {
    if layer == depth {
        leaves
    } else {
        let leaves_per_node = 1 << (depth - layer);
        (leaves + leaves_per_node - 1) / leaves_per_node
    }
=======
    layers: Vec<CacheArenaAllocation>,
>>>>>>> e0b9fa59
}

impl TreeHashCache {
    /// Create a new cache with the given `depth` with enough nodes allocated to suit `leaves`. All
<<<<<<< HEAD
    /// leaves are set to `Hash256::zero()`>
    pub fn new(arena: &mut VecArena, depth: usize, leaves: usize) -> Self {
        // TODO: what about when leaves is zero?
        let layers = (0..=depth)
            .map(|i| {
                let mut vec = arena.alloc();
=======
    /// leaves are set to `Hash256::zero()`.
    pub fn new(arena: &mut CacheArena, depth: usize, leaves: usize) -> Self {
        // TODO: what about when leaves is zero?
        let layers = (0..=depth)
            .map(|i| {
                let vec = arena.alloc();
>>>>>>> e0b9fa59
                vec.extend_with_vec(
                    arena,
                    vec![Hash256::zero(); nodes_per_layer(i, depth, leaves)],
                )
                .expect(
                    "A newly allocated sub-arena cannot fail unless it has reached max capacity",
                );

                vec
            })
            .collect();

        TreeHashCache {
            initialized: false,
            depth,
            layers,
        }
    }

    /// Compute the updated Merkle root for the given `leaves`.
    pub fn recalculate_merkle_root(
        &mut self,
<<<<<<< HEAD
        arena: &mut VecArena,
=======
        arena: &mut CacheArena,
>>>>>>> e0b9fa59
        leaves: impl Iterator<Item = [u8; BYTES_PER_CHUNK]> + ExactSizeIterator,
    ) -> Result<Hash256, Error> {
        let dirty_indices = self.update_leaves(arena, leaves)?;
        self.update_merkle_root(arena, dirty_indices)
    }

    /// Phase 1 of the algorithm: compute the indices of all dirty leaves.
    pub fn update_leaves(
        &mut self,
<<<<<<< HEAD
        arena: &mut VecArena,
=======
        arena: &mut CacheArena,
>>>>>>> e0b9fa59
        mut leaves: impl Iterator<Item = [u8; BYTES_PER_CHUNK]> + ExactSizeIterator,
    ) -> Result<Vec<usize>, Error> {
        let new_leaf_count = leaves.len();

        if new_leaf_count < self.leaves().len(arena)? {
            return Err(Error::CannotShrink);
        } else if new_leaf_count > 2usize.pow(self.depth as u32) {
            return Err(Error::TooManyLeaves);
        }

        // Update the existing leaves
        let mut dirty = self
            .leaves()
<<<<<<< HEAD
            .iter_mut(arena)
            .enumerate()
            .zip(&mut leaves)
            .flat_map(|((i, leaf), new_leaf)| {
                if leaf.as_bytes() != new_leaf || self.initialized == false {
=======
            .iter_mut(arena)?
            .enumerate()
            .zip(&mut leaves)
            .flat_map(|((i, leaf), new_leaf)| {
                if !self.initialized || leaf.as_bytes() != new_leaf {
>>>>>>> e0b9fa59
                    leaf.assign_from_slice(&new_leaf);
                    Some(i)
                } else {
                    None
                }
            })
            .collect::<Vec<_>>();

        // Push the rest of the new leaves (if any)
        dirty.extend(self.leaves().len(arena)?..new_leaf_count);
        self.leaves()
<<<<<<< HEAD
            .extend_with_vec(arena, leaves.map(|l| Hash256::from_slice(&l)).collect())
            // TODO: fix expect
            .expect("should extend");
=======
            .extend_with_vec(arena, leaves.map(|l| Hash256::from_slice(&l)).collect())?;
>>>>>>> e0b9fa59

        Ok(dirty)
    }

    /// Phase 2: propagate changes upwards from the leaves of the tree, and compute the root.
    ///
    /// Returns an error if `dirty_indices` is inconsistent with the cache.
    pub fn update_merkle_root(
        &mut self,
<<<<<<< HEAD
        arena: &mut VecArena,
=======
        arena: &mut CacheArena,
>>>>>>> e0b9fa59
        mut dirty_indices: Vec<usize>,
    ) -> Result<Hash256, Error> {
        if dirty_indices.is_empty() {
            return Ok(self.root(arena));
        }

        let mut depth = self.depth;

        while depth > 0 {
            let new_dirty_indices = lift_dirty(&dirty_indices);

            for &idx in &new_dirty_indices {
                let left_idx = 2 * idx;
                let right_idx = left_idx + 1;

                let left = self.layers[depth]
                    .get(arena, left_idx)?
<<<<<<< HEAD
                    // TODO: fix expect
                    .expect("must have left idx");
=======
                    .ok_or_else(|| Error::MissingLeftIdx(left_idx))?;
>>>>>>> e0b9fa59
                let right = self.layers[depth]
                    .get(arena, right_idx)?
                    .copied()
                    .unwrap_or_else(|| Hash256::from_slice(&ZERO_HASHES[self.depth - depth]));

                let new_hash = hash32_concat(left.as_bytes(), right.as_bytes());

                match self.layers[depth - 1].get_mut(arena, idx)? {
                    Some(hash) => {
                        hash.assign_from_slice(&new_hash);
                    }
                    None => {
                        // Parent layer should already contain nodes for all non-dirty indices
                        if idx != self.layers[depth - 1].len(arena)? {
                            return Err(Error::CacheInconsistent);
                        }
<<<<<<< HEAD
                        self.layers[depth - 1]
                            .push(arena, Hash256::from_slice(&new_hash))
                            // TODO: fix expect
                            .expect("should push");
=======
                        self.layers[depth - 1].push(arena, Hash256::from_slice(&new_hash))?;
>>>>>>> e0b9fa59
                    }
                }
            }

            dirty_indices = new_dirty_indices;
            depth -= 1;
        }

        self.initialized = true;

        Ok(self.root(arena))
    }

    /// Get the root of this cache, without doing any updates/computation.
<<<<<<< HEAD
    pub fn root(&self, arena: &VecArena) -> Hash256 {
        self.layers[0]
            .get(arena, 0)
            // TODO: deal with expect
            .expect("arena should be known")
=======
    pub fn root(&self, arena: &CacheArena) -> Hash256 {
        self.layers[0]
            .get(arena, 0)
            .expect("cached tree should have a root layer")
>>>>>>> e0b9fa59
            .copied()
            .unwrap_or_else(|| Hash256::from_slice(&ZERO_HASHES[self.depth]))
    }

<<<<<<< HEAD
    pub fn leaves(&mut self) -> &mut SubVecArena {
=======
    pub fn leaves(&mut self) -> &mut CacheArenaAllocation {
>>>>>>> e0b9fa59
        &mut self.layers[self.depth]
    }
}

/// Compute the dirty indices for one layer up.
fn lift_dirty(dirty_indices: &[usize]) -> Vec<usize> {
    let mut new_dirty = dirty_indices.iter().map(|i| *i / 2).collect::<Vec<_>>();
    new_dirty.dedup();
    new_dirty
}

/// Returns the number of nodes that should be at each layer of a tree with the given `depth` and
/// number of `leaves`.
///
/// Note: the top-most layer is `0` and a tree that has 8 leaves (4 layers) has a depth of 3 (_not_
/// a depth of 4).
///
/// ## Example
///
/// Consider the following tree that has `depth = 3` and `leaves = 5`.
///
///```ignore
/// 0        o      <-- height 0 has 1 node
///        /   \
/// 1    o      o   <-- height 1 has 2 nodes
///     / \    /
/// 2  o   o   o    <-- height 2 has 3 nodes
///   /\   /\ /
/// 3 o o o o o     <-- height 3 have 5 nodes
/// ```
fn nodes_per_layer(layer: usize, depth: usize, leaves: usize) -> usize {
    if layer == depth {
        leaves
    } else {
        let leaves_per_node = 1 << (depth - layer);
        (leaves + leaves_per_node - 1) / leaves_per_node
    }
}

#[cfg(test)]
mod test {
    use super::*;

    #[test]
    fn test_node_per_layer_unbalanced_tree() {
        assert_eq!(nodes_per_layer(0, 3, 5), 1);
        assert_eq!(nodes_per_layer(1, 3, 5), 2);
        assert_eq!(nodes_per_layer(2, 3, 5), 3);
        assert_eq!(nodes_per_layer(3, 3, 5), 5);
    }

    #[test]
    fn test_node_per_layer_balanced_tree() {
        assert_eq!(nodes_per_layer(0, 3, 8), 1);
        assert_eq!(nodes_per_layer(1, 3, 8), 2);
        assert_eq!(nodes_per_layer(2, 3, 8), 4);
        assert_eq!(nodes_per_layer(3, 3, 8), 8);
    }
}<|MERGE_RESOLUTION|>--- conflicted
+++ resolved
@@ -1,20 +1,11 @@
-<<<<<<< HEAD
-use crate::vec_arena;
-=======
 use crate::cache_arena;
->>>>>>> e0b9fa59
 use crate::{Error, Hash256};
 use eth2_hashing::{hash32_concat, ZERO_HASHES};
 use ssz_derive::{Decode, Encode};
 use tree_hash::BYTES_PER_CHUNK;
 
-<<<<<<< HEAD
-type VecArena = vec_arena::VecArena<Hash256>;
-type SubVecArena = vec_arena::SubVecArena<Hash256>;
-=======
 type CacheArena = cache_arena::CacheArena<Hash256>;
 type CacheArenaAllocation = cache_arena::CacheArenaAllocation<Hash256>;
->>>>>>> e0b9fa59
 
 /// Sparse Merkle tree suitable for tree hashing vectors and lists.
 #[derive(Debug, PartialEq, Clone, Default, Encode, Decode)]
@@ -26,39 +17,17 @@
     ///
     /// The leaves are contained in `self.layers[self.depth]`, and each other layer `i`
     /// contains the parents of the nodes in layer `i + 1`.
-<<<<<<< HEAD
-    layers: Vec<SubVecArena>,
-}
-
-fn nodes_per_layer(layer: usize, depth: usize, leaves: usize) -> usize {
-    if layer == depth {
-        leaves
-    } else {
-        let leaves_per_node = 1 << (depth - layer);
-        (leaves + leaves_per_node - 1) / leaves_per_node
-    }
-=======
     layers: Vec<CacheArenaAllocation>,
->>>>>>> e0b9fa59
 }
 
 impl TreeHashCache {
     /// Create a new cache with the given `depth` with enough nodes allocated to suit `leaves`. All
-<<<<<<< HEAD
-    /// leaves are set to `Hash256::zero()`>
-    pub fn new(arena: &mut VecArena, depth: usize, leaves: usize) -> Self {
-        // TODO: what about when leaves is zero?
-        let layers = (0..=depth)
-            .map(|i| {
-                let mut vec = arena.alloc();
-=======
     /// leaves are set to `Hash256::zero()`.
     pub fn new(arena: &mut CacheArena, depth: usize, leaves: usize) -> Self {
         // TODO: what about when leaves is zero?
         let layers = (0..=depth)
             .map(|i| {
                 let vec = arena.alloc();
->>>>>>> e0b9fa59
                 vec.extend_with_vec(
                     arena,
                     vec![Hash256::zero(); nodes_per_layer(i, depth, leaves)],
@@ -81,11 +50,7 @@
     /// Compute the updated Merkle root for the given `leaves`.
     pub fn recalculate_merkle_root(
         &mut self,
-<<<<<<< HEAD
-        arena: &mut VecArena,
-=======
         arena: &mut CacheArena,
->>>>>>> e0b9fa59
         leaves: impl Iterator<Item = [u8; BYTES_PER_CHUNK]> + ExactSizeIterator,
     ) -> Result<Hash256, Error> {
         let dirty_indices = self.update_leaves(arena, leaves)?;
@@ -95,11 +60,7 @@
     /// Phase 1 of the algorithm: compute the indices of all dirty leaves.
     pub fn update_leaves(
         &mut self,
-<<<<<<< HEAD
-        arena: &mut VecArena,
-=======
         arena: &mut CacheArena,
->>>>>>> e0b9fa59
         mut leaves: impl Iterator<Item = [u8; BYTES_PER_CHUNK]> + ExactSizeIterator,
     ) -> Result<Vec<usize>, Error> {
         let new_leaf_count = leaves.len();
@@ -113,19 +74,11 @@
         // Update the existing leaves
         let mut dirty = self
             .leaves()
-<<<<<<< HEAD
-            .iter_mut(arena)
-            .enumerate()
-            .zip(&mut leaves)
-            .flat_map(|((i, leaf), new_leaf)| {
-                if leaf.as_bytes() != new_leaf || self.initialized == false {
-=======
             .iter_mut(arena)?
             .enumerate()
             .zip(&mut leaves)
             .flat_map(|((i, leaf), new_leaf)| {
                 if !self.initialized || leaf.as_bytes() != new_leaf {
->>>>>>> e0b9fa59
                     leaf.assign_from_slice(&new_leaf);
                     Some(i)
                 } else {
@@ -137,13 +90,7 @@
         // Push the rest of the new leaves (if any)
         dirty.extend(self.leaves().len(arena)?..new_leaf_count);
         self.leaves()
-<<<<<<< HEAD
-            .extend_with_vec(arena, leaves.map(|l| Hash256::from_slice(&l)).collect())
-            // TODO: fix expect
-            .expect("should extend");
-=======
             .extend_with_vec(arena, leaves.map(|l| Hash256::from_slice(&l)).collect())?;
->>>>>>> e0b9fa59
 
         Ok(dirty)
     }
@@ -153,11 +100,7 @@
     /// Returns an error if `dirty_indices` is inconsistent with the cache.
     pub fn update_merkle_root(
         &mut self,
-<<<<<<< HEAD
-        arena: &mut VecArena,
-=======
         arena: &mut CacheArena,
->>>>>>> e0b9fa59
         mut dirty_indices: Vec<usize>,
     ) -> Result<Hash256, Error> {
         if dirty_indices.is_empty() {
@@ -175,12 +118,7 @@
 
                 let left = self.layers[depth]
                     .get(arena, left_idx)?
-<<<<<<< HEAD
-                    // TODO: fix expect
-                    .expect("must have left idx");
-=======
                     .ok_or_else(|| Error::MissingLeftIdx(left_idx))?;
->>>>>>> e0b9fa59
                 let right = self.layers[depth]
                     .get(arena, right_idx)?
                     .copied()
@@ -197,14 +135,7 @@
                         if idx != self.layers[depth - 1].len(arena)? {
                             return Err(Error::CacheInconsistent);
                         }
-<<<<<<< HEAD
-                        self.layers[depth - 1]
-                            .push(arena, Hash256::from_slice(&new_hash))
-                            // TODO: fix expect
-                            .expect("should push");
-=======
                         self.layers[depth - 1].push(arena, Hash256::from_slice(&new_hash))?;
->>>>>>> e0b9fa59
                     }
                 }
             }
@@ -219,27 +150,15 @@
     }
 
     /// Get the root of this cache, without doing any updates/computation.
-<<<<<<< HEAD
-    pub fn root(&self, arena: &VecArena) -> Hash256 {
-        self.layers[0]
-            .get(arena, 0)
-            // TODO: deal with expect
-            .expect("arena should be known")
-=======
     pub fn root(&self, arena: &CacheArena) -> Hash256 {
         self.layers[0]
             .get(arena, 0)
             .expect("cached tree should have a root layer")
->>>>>>> e0b9fa59
             .copied()
             .unwrap_or_else(|| Hash256::from_slice(&ZERO_HASHES[self.depth]))
     }
 
-<<<<<<< HEAD
-    pub fn leaves(&mut self) -> &mut SubVecArena {
-=======
     pub fn leaves(&mut self) -> &mut CacheArenaAllocation {
->>>>>>> e0b9fa59
         &mut self.layers[self.depth]
     }
 }
