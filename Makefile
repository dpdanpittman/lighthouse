--- conflicted
+++ resolved
@@ -30,12 +30,6 @@
 # - The current user is in the `docker` group.
 #
 # The resulting binaries will be created in the `target/` directory.
-<<<<<<< HEAD
-build-x86_64:
-	cross build --release --target x86_64-unknown-linux-gnu
-build-aarch64:
-	cross build --release --target aarch64-unknown-linux-gnu
-=======
 #
 # The *-portable options compile the blst library *without* the use of some
 # optimized CPU functions that may not be available on some systems. This
@@ -48,7 +42,6 @@
 	cross build --release --manifest-path lighthouse/Cargo.toml --target aarch64-unknown-linux-gnu
 build-aarch64-portable:
 	cross build --release --manifest-path lighthouse/Cargo.toml --target aarch64-unknown-linux-gnu --features portable
->>>>>>> 9419bea5
 
 # Runs the full workspace tests in **release**, without downloading any additional
 # test vectors.
